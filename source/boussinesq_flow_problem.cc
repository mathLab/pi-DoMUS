#include "solution.h"
#include "boussinesq_flow_problem.h"


using namespace dealii;

  template <int dim>
  BoussinesqFlowProblem<dim>::Parameters::Parameters (const std::string &parameter_filename)
    :
    end_time (1e8),
    initial_global_refinement (2),
    //step_global_refinement (1),
    initial_adaptive_refinement (2),
    adaptive_refinement_interval (10),
    stokes_velocity_degree (2),
    use_locally_conservative_discretization (true)
  {
    ParameterHandler prm;
    BoussinesqFlowProblem<dim>::Parameters::declare_parameters (prm);

    std::ifstream parameter_file (parameter_filename.c_str());

    if (!parameter_file)
      {
        parameter_file.close ();

        std::ostringstream message;
        message << "Input parameter file <"
                << parameter_filename << "> not found. Creating a"
                << std::endl
                << "template file of the same name."
                << std::endl;

        std::ofstream parameter_out (parameter_filename.c_str());
        prm.print_parameters (parameter_out,
                              ParameterHandler::Text);

        AssertThrow (false, ExcMessage (message.str().c_str()));
      }

    const bool success = prm.read_input (parameter_file);
    AssertThrow (success, ExcMessage ("Invalid input parameter file."));

    parse_parameters (prm);
  }


  template <int dim>
  void
  BoussinesqFlowProblem<dim>::Parameters::
  declare_parameters (ParameterHandler &prm)
  {
    prm.declare_entry ("End time", "1e8",
                       Patterns::Double (0),
                       "The end time of the simulation in seconds.");
    prm.declare_entry ("Initial global refinement", "2",
                       Patterns::Integer (0),
                       "The number of global refinement steps performed on "
                       "the initial coarse mesh, before the problem is first "
                       "solved there.");
    /*prm.declare_entry ("Step global refinement", "2",
                       Patterns::Integer (0),
                       "The number of global refinement steps performed on "
                       "the initial coarse mesh, before the problem is first "
                       "solved there.");*/
    prm.declare_entry ("Initial adaptive refinement", "2",
                       Patterns::Integer (0),
                       "The number of adaptive refinement steps performed after "
                       "initial global refinement.");
    prm.declare_entry ("Time steps between mesh refinement", "10",
                       Patterns::Integer (1),
                       "The number of time steps after which the mesh is to be "
                       "adapted based on computed error indicators.");
    prm.declare_entry ("Generate graphical output", "false",
                       Patterns::Bool (),
                       "Whether graphical output is to be generated or not. "
                       "You may not want to get graphical output if the number "
                       "of processors is large.");
    prm.declare_entry ("Time steps between graphical output", "50",
                       Patterns::Integer (1),
                       "The number of time steps between each generation of "
                       "graphical output files.");

    prm.enter_subsection ("Discretization");
    {
      prm.declare_entry ("Stokes velocity polynomial degree", "2",
                         Patterns::Integer (1),
                         "The polynomial degree to use for the velocity variables "
                         "in the Stokes system.");
      prm.declare_entry ("Use locally conservative discretization", "true",
                         Patterns::Bool (),
                         "Whether to use a Stokes discretization that is locally "
                         "conservative at the expense of a larger number of degrees "
                         "of freedom, or to go with a cheaper discretization "
                         "that does not locally conserve mass (although it is "
                         "globally conservative.");
    }
    prm.leave_subsection ();
  }

  template <int dim>
  void
  BoussinesqFlowProblem<dim>::Parameters::
  parse_parameters (ParameterHandler &prm)
  {
    end_time                    = prm.get_double ("End time");
    initial_global_refinement   = prm.get_integer ("Initial global refinement");
    initial_adaptive_refinement = prm.get_integer ("Initial adaptive refinement");

    adaptive_refinement_interval= prm.get_integer ("Time steps between mesh refinement");

    generate_graphical_output   = prm.get_bool ("Generate graphical output");
    graphical_output_interval   = prm.get_integer ("Time steps between graphical output");

    prm.enter_subsection ("Discretization");
    {
      stokes_velocity_degree = prm.get_integer ("Stokes velocity polynomial degree");
      use_locally_conservative_discretization
        = prm.get_bool ("Use locally conservative discretization");
    }
    prm.leave_subsection ();
  }

  template <int dim>
<<<<<<< HEAD
=======
  class Solution : public Function<dim>//,
    //protected SolutionBase<dim>
  {
  public:
    Solution () : Function<dim>() {}

    virtual double value (const Point<dim>   &p,
                          const unsigned int  component = 0) const;

    //virtual Tensor<1,dim> value (const Point<dim>   &p,
    //                             const unsigned int  component = 0) const;

    virtual Tensor<1,dim> gradient (const Point<dim>   &p,
                                    const unsigned int  component = 0) const;
  };


  template <int dim>
  double Solution<dim>::value (const Point<dim>   &p,
                                 const unsigned int) const
  {
    double return_value = 0;

    //Tensor<1,dim> return_value;
    
    return_value = numbers::PI*cos(numbers::PI*p[0])*cos(numbers::PI*p[1]);

    return return_value;
  }


  template <int dim>
  Tensor<1,dim> Solution<dim>::gradient (const Point<dim>   &p,
                                             const unsigned int) const
  {
    Tensor<1,dim> return_value;

    return_value[0] = -std::pow(numbers::PI, 2.0)*sin(numbers::PI*p[0]) * cos(numbers::PI*p[1]);
    return_value[1] = -std::pow(numbers::PI, 2.0)*cos(numbers::PI*p[0]) * sin(numbers::PI*p[1]);

    return return_value;
  }


  template <int dim>
>>>>>>> 17daa1c0
  BoussinesqFlowProblem<dim>::BoussinesqFlowProblem (Parameters &parameters_, const RefinementMode refinement_mode)
    :
    parameters (parameters_),
    pcout (std::cout,
           (Utilities::MPI::this_mpi_process(MPI_COMM_WORLD)
            == 0)),

    mapping (4),

    time_step (0),
    old_time_step (0),
    timestep_number (0),
    rebuild_stokes_matrix (true),
    rebuild_stokes_preconditioner (true),

    computing_timer (MPI_COMM_WORLD,
                     pcout,
                     TimerOutput::summary,
                     TimerOutput::wall_times),

    refinement_mode (refinement_mode),

    pgg("Cube"),

    fe_builder("FE_Q"),

    boundary_conditions("Dirichlet boundary conditions"),
    
    right_hand_side("Right-hand side force")
  {}



  template <int dim>
  BoussinesqFlowProblem<dim>::~BoussinesqFlowProblem ()
  {
    stokes_dof_handler->clear ();
    smart_delete(stokes_dof_handler);
    smart_delete(stokes_fe);
    smart_delete(triangulation);
  }


  template <int dim>
  void BoussinesqFlowProblem<dim>::
  setup_stokes_matrix (const std::vector<IndexSet> &stokes_partitioning,
                       const std::vector<IndexSet> &stokes_relevant_partitioning)
  {
    stokes_matrix.clear ();

    TrilinosWrappers::BlockSparsityPattern sp(stokes_partitioning, stokes_partitioning,
                                              stokes_relevant_partitioning,
                                              MPI_COMM_WORLD);

    Table<2,DoFTools::Coupling> coupling (dim+1, dim+1);
    for (unsigned int c=0; c<dim+1; ++c)
      for (unsigned int d=0; d<dim+1; ++d)
        if (! ((c==dim) && (d==dim)))
          coupling[c][d] = DoFTools::always;
        else
          coupling[c][d] = DoFTools::none;

    DoFTools::make_sparsity_pattern (*stokes_dof_handler,
                                     coupling, sp,
                                     stokes_constraints, false,
                                     Utilities::MPI::
                                     this_mpi_process(MPI_COMM_WORLD));
    sp.compress();

    stokes_matrix.reinit (sp);
  }


  template <int dim>
  void BoussinesqFlowProblem<dim>::
  setup_stokes_preconditioner (const std::vector<IndexSet> &stokes_partitioning,
                               const std::vector<IndexSet> &stokes_relevant_partitioning)
  {
    Amg_preconditioner.reset ();
    Mp_preconditioner.reset ();

    stokes_preconditioner_matrix.clear ();

    TrilinosWrappers::BlockSparsityPattern sp(stokes_partitioning, stokes_partitioning,
                                              stokes_relevant_partitioning,
                                              MPI_COMM_WORLD);

    Table<2,DoFTools::Coupling> coupling (dim+1, dim+1);
    for (unsigned int c=0; c<dim+1; ++c)
      for (unsigned int d=0; d<dim+1; ++d)
        if (c == d)
          coupling[c][d] = DoFTools::always;
        else
          coupling[c][d] = DoFTools::none;

    DoFTools::make_sparsity_pattern (*stokes_dof_handler,
                                     coupling, sp,
                                     stokes_constraints, false,
                                     Utilities::MPI::
                                     this_mpi_process(MPI_COMM_WORLD));
    sp.compress();

    stokes_preconditioner_matrix.reinit (sp);
  }


  template <int dim>
  void BoussinesqFlowProblem<dim>::setup_dofs ()
  {
    computing_timer.enter_section("Setup dof systems");

    std::vector<unsigned int> stokes_sub_blocks (dim+1,0);
    stokes_sub_blocks[dim] = 1;
    stokes_dof_handler->distribute_dofs (*stokes_fe);
    DoFRenumbering::component_wise (*stokes_dof_handler, stokes_sub_blocks);

    std::vector<types::global_dof_index> stokes_dofs_per_block (2);
    DoFTools::count_dofs_per_block (*stokes_dof_handler, stokes_dofs_per_block,
                                    stokes_sub_blocks);

    const unsigned int n_u = stokes_dofs_per_block[0],
                       n_p = stokes_dofs_per_block[1];

    std::locale s = pcout.get_stream().getloc();
    pcout.get_stream().imbue(std::locale(""));
    pcout << "Number of active cells: "
          << triangulation->n_global_active_cells()
          << " (on "
          << triangulation->n_levels()
          << " levels)"
          << std::endl
          << "Number of degrees of freedom: "
          << n_u + n_p
          << " (" << n_u << '+' << n_p
          << ')'
          << std::endl
          << std::endl;
    pcout.get_stream().imbue(s);


    std::vector<IndexSet> stokes_partitioning, stokes_relevant_partitioning;
    IndexSet stokes_relevant_set;
    {
      IndexSet stokes_index_set = stokes_dof_handler->locally_owned_dofs();
      stokes_partitioning.push_back(stokes_index_set.get_view(0,n_u));
      stokes_partitioning.push_back(stokes_index_set.get_view(n_u,n_u+n_p));

      DoFTools::extract_locally_relevant_dofs (*stokes_dof_handler,
                                               stokes_relevant_set);
      stokes_relevant_partitioning.push_back(stokes_relevant_set.get_view(0,n_u));
      stokes_relevant_partitioning.push_back(stokes_relevant_set.get_view(n_u,n_u+n_p));

    }

    {
      stokes_constraints.clear ();
      stokes_constraints.reinit (stokes_relevant_set);

      DoFTools::make_hanging_node_constraints (*stokes_dof_handler,
                                               stokes_constraints);

      FEValuesExtractors::Vector velocity_components(0);
      //boundary_conditions.set_time(time_step*time_step_number);
      VectorTools::interpolate_boundary_values (*stokes_dof_handler,
                                                0,
                                                boundary_conditions,
                                                stokes_constraints,
                                                stokes_fe->component_mask(velocity_components));

      stokes_constraints.close ();
    }

    setup_stokes_matrix (stokes_partitioning, stokes_relevant_partitioning);
    setup_stokes_preconditioner (stokes_partitioning,
                                 stokes_relevant_partitioning);

    stokes_rhs.reinit (stokes_partitioning, stokes_relevant_partitioning,
                       MPI_COMM_WORLD, true);
    stokes_solution.reinit (stokes_relevant_partitioning, MPI_COMM_WORLD);
    old_stokes_solution.reinit (stokes_solution);

    rebuild_stokes_matrix              = true;
    rebuild_stokes_preconditioner      = true;

    computing_timer.exit_section();
  }



  template <int dim>
  void
  BoussinesqFlowProblem<dim>::
  local_assemble_stokes_preconditioner (const typename DoFHandler<dim>::active_cell_iterator &cell,
                                        Assembly::Scratch::StokesPreconditioner<dim> &scratch,
                                        Assembly::CopyData::StokesPreconditioner<dim> &data)
  {
    const unsigned int   dofs_per_cell   = stokes_fe->dofs_per_cell;
    const unsigned int   n_q_points      = scratch.stokes_fe_values.n_quadrature_points;

    const FEValuesExtractors::Vector velocities (0);
    const FEValuesExtractors::Scalar pressure (dim);

    scratch.stokes_fe_values.reinit (cell);
    cell->get_dof_indices (data.local_dof_indices);

    data.local_matrix = 0;

    for (unsigned int q=0; q<n_q_points; ++q)
      {
        for (unsigned int k=0; k<dofs_per_cell; ++k)
          {
            scratch.grad_phi_u[k] = scratch.stokes_fe_values[velocities].gradient(k,q);
            scratch.phi_p[k]      = scratch.stokes_fe_values[pressure].value (k, q);
          }

        for (unsigned int i=0; i<dofs_per_cell; ++i)
          for (unsigned int j=0; j<dofs_per_cell; ++j)
            data.local_matrix(i,j) += (EquationData::eta *
                                       scalar_product (scratch.grad_phi_u[i],
                                                       scratch.grad_phi_u[j])
                                       +
                                       (1./EquationData::eta) *
                                       (scratch.phi_p[i] * scratch.phi_p[j]))
                                      * scratch.stokes_fe_values.JxW(q);
      }
  }

  template <int dim>
  void
  BoussinesqFlowProblem<dim>::
  copy_local_to_global_stokes_preconditioner (const Assembly::CopyData::StokesPreconditioner<dim> &data)
  {
    stokes_constraints.distribute_local_to_global (data.local_matrix,
                                                   data.local_dof_indices,
                                                   stokes_preconditioner_matrix);
  }

  template <int dim>
  void
  BoussinesqFlowProblem<dim>::assemble_stokes_preconditioner ()
  {
    stokes_preconditioner_matrix = 0;

    const QGauss<dim> quadrature_formula(parameters.stokes_velocity_degree+1);

    typedef
    FilteredIterator<typename DoFHandler<dim>::active_cell_iterator>
    CellFilter;

    WorkStream::
    run (CellFilter (IteratorFilters::LocallyOwnedCell(),
                     stokes_dof_handler->begin_active()),
         CellFilter (IteratorFilters::LocallyOwnedCell(),
                     stokes_dof_handler->end()),
         std_cxx11::bind (&BoussinesqFlowProblem<dim>::
                          local_assemble_stokes_preconditioner,
                          this,
                          std_cxx11::_1,
                          std_cxx11::_2,
                          std_cxx11::_3),
         std_cxx11::bind (&BoussinesqFlowProblem<dim>::
                          copy_local_to_global_stokes_preconditioner,
                          this,
                          std_cxx11::_1),
         Assembly::Scratch::
         StokesPreconditioner<dim> (*stokes_fe, quadrature_formula,
                                    mapping,
                                    update_JxW_values |
                                    update_values |
                                    update_gradients),
         Assembly::CopyData::
         StokesPreconditioner<dim> (*stokes_fe));

    stokes_preconditioner_matrix.compress(VectorOperation::add);
  }


  template <int dim>
  void
  BoussinesqFlowProblem<dim>::build_stokes_preconditioner ()
  {
    if (rebuild_stokes_preconditioner == false)
      return;

    computing_timer.enter_section ("   Build Stokes preconditioner");
    pcout << "   Rebuilding Stokes preconditioner..." << std::flush;

    assemble_stokes_preconditioner ();

    std::vector<std::vector<bool> > constant_modes;
    FEValuesExtractors::Vector velocity_components(0);
    DoFTools::extract_constant_modes (*stokes_dof_handler,
                                      stokes_fe->component_mask(velocity_components),
                                      constant_modes);

    Mp_preconditioner.reset  (new TrilinosWrappers::PreconditionJacobi());
    Amg_preconditioner.reset (new TrilinosWrappers::PreconditionAMG());

    TrilinosWrappers::PreconditionAMG::AdditionalData Amg_data;
    Amg_data.constant_modes = constant_modes;
    Amg_data.elliptic = true;
    Amg_data.higher_order_elements = true;
    Amg_data.smoother_sweeps = 2;
    Amg_data.aggregation_threshold = 0.02;

    Mp_preconditioner->initialize (stokes_preconditioner_matrix.block(1,1));
    Amg_preconditioner->initialize (stokes_preconditioner_matrix.block(0,0),
                                    Amg_data);

    rebuild_stokes_preconditioner = false;

    pcout << std::endl;
    computing_timer.exit_section();
  }


  template <int dim>
  void
  BoussinesqFlowProblem<dim>::
  local_assemble_stokes_system (const typename DoFHandler<dim>::active_cell_iterator &cell,
                                Assembly::Scratch::StokesSystem<dim> &scratch,
                                Assembly::CopyData::StokesSystem<dim> &data)
  {
    const unsigned int dofs_per_cell = scratch.stokes_fe_values.get_fe().dofs_per_cell;
    const unsigned int n_q_points    = scratch.stokes_fe_values.n_quadrature_points;

    const FEValuesExtractors::Vector velocities (0);
    const FEValuesExtractors::Scalar pressure (dim);

    scratch.stokes_fe_values.reinit (cell);

    std::vector<Vector<double> > rhs_values (n_q_points,
                                             Vector<double>(dim+1));

    right_hand_side.vector_value_list (scratch.stokes_fe_values
				       .get_quadrature_points(),
                                       rhs_values);

    if (rebuild_stokes_matrix)
      data.local_matrix = 0;
      data.local_rhs = 0;


    for (unsigned int q=0; q<n_q_points; ++q)
      {
        for (unsigned int k=0; k<dofs_per_cell; ++k)
          {
            scratch.phi_u[k] = scratch.stokes_fe_values[velocities].value (k,q);
            if (rebuild_stokes_matrix)
              {
                scratch.grads_phi_u[k] = scratch.stokes_fe_values[velocities].symmetric_gradient(k,q);
                scratch.div_phi_u[k]   = scratch.stokes_fe_values[velocities].divergence (k, q);
                scratch.phi_p[k]       = scratch.stokes_fe_values[pressure].value (k, q);
              } 
          }

        if (rebuild_stokes_matrix == true)
          for (unsigned int i=0; i<dofs_per_cell; ++i) {
            for (unsigned int j=0; j<dofs_per_cell; ++j)
              data.local_matrix(i,j) += (EquationData::eta * 2 *
                                        (scratch.grads_phi_u[i] * scratch.grads_phi_u[j])
                                        - (scratch.div_phi_u[i] * scratch.phi_p[j])
                                        - (scratch.phi_p[i] * scratch.div_phi_u[j]))
                                        * scratch.stokes_fe_values.JxW(q);
	
	    unsigned int comp_i = stokes_fe->system_to_component_index(i).first;
	    if(comp_i<dim)
	      data.local_rhs(i) += (rhs_values[q](comp_i) *
				    scratch.phi_u[i][comp_i] *
				    scratch.stokes_fe_values.JxW(q));
	  }
      }

    cell->get_dof_indices (data.local_dof_indices);
  }



  template <int dim>
  void
  BoussinesqFlowProblem<dim>::
  copy_local_to_global_stokes_system (const Assembly::CopyData::StokesSystem<dim> &data)
  {
    if (rebuild_stokes_matrix == true)
      stokes_constraints.distribute_local_to_global (data.local_matrix,
                                                     data.local_rhs,
                                                     data.local_dof_indices,
                                                     stokes_matrix,
                                                     stokes_rhs);
    else
      stokes_constraints.distribute_local_to_global (data.local_rhs,
                                                     data.local_dof_indices,
                                                     stokes_rhs);
  }



  template <int dim>
  void BoussinesqFlowProblem<dim>::assemble_stokes_system ()
  {
    computing_timer.enter_section ("   Assemble Stokes system");

    if (rebuild_stokes_matrix == true)
      stokes_matrix=0;

    stokes_rhs=0;

    const QGauss<dim> quadrature_formula(parameters.stokes_velocity_degree+1);

    typedef
    FilteredIterator<typename DoFHandler<dim>::active_cell_iterator>
    CellFilter;

    WorkStream::
    run (CellFilter (IteratorFilters::LocallyOwnedCell(),
                     stokes_dof_handler->begin_active()),
         CellFilter (IteratorFilters::LocallyOwnedCell(),
                     stokes_dof_handler->end()),
         std_cxx11::bind (&BoussinesqFlowProblem<dim>::
                          local_assemble_stokes_system,
                          this,
                          std_cxx11::_1,
                          std_cxx11::_2,
                          std_cxx11::_3),
         std_cxx11::bind (&BoussinesqFlowProblem<dim>::
                          copy_local_to_global_stokes_system,
                          this,
                          std_cxx11::_1),
         Assembly::Scratch::
         StokesSystem<dim> (*stokes_fe, mapping, quadrature_formula,
                            (update_values    |
                             update_quadrature_points  |
                             update_JxW_values |
                             (rebuild_stokes_matrix == true
                              ?
                              update_gradients
                              :
                              UpdateFlags(0)))),
         Assembly::CopyData::
         StokesSystem<dim> (*stokes_fe));

    if (rebuild_stokes_matrix == true)
      stokes_matrix.compress(VectorOperation::add);
    stokes_rhs.compress(VectorOperation::add);

    rebuild_stokes_matrix = false;

    pcout << std::endl;
    computing_timer.exit_section();
  }

  template <int dim>
  void BoussinesqFlowProblem<dim>::solve ()
  {

      pcout << "   Solving Stokes system... " << std::flush;

      TrilinosWrappers::MPI::BlockVector
      distributed_stokes_solution (stokes_rhs);
      distributed_stokes_solution = stokes_solution;

      const unsigned int
      start = (distributed_stokes_solution.block(0).size() +
               distributed_stokes_solution.block(1).local_range().first),
      end   = (distributed_stokes_solution.block(0).size() +
               distributed_stokes_solution.block(1).local_range().second);
      for (unsigned int i=start; i<end; ++i)
        if (stokes_constraints.is_constrained (i))
          distributed_stokes_solution(i) = 0;


      PrimitiveVectorMemory<TrilinosWrappers::MPI::BlockVector> mem;

      unsigned int n_iterations = 0;
      const double solver_tolerance = 1e-8 * stokes_rhs.l2_norm();
      //SolverControl solver_control (30, solver_tolerance);
      SolverControl solver_control (100, solver_tolerance);

      try
        {
          const LinearSolvers::BlockSchurPreconditioner<TrilinosWrappers::PreconditionAMG,
                TrilinosWrappers::PreconditionJacobi>
                preconditioner (stokes_matrix, stokes_preconditioner_matrix,
                                *Mp_preconditioner, *Amg_preconditioner,
                                false);

          SolverFGMRES<TrilinosWrappers::MPI::BlockVector>
          solver(solver_control, mem,
                 SolverFGMRES<TrilinosWrappers::MPI::BlockVector>::
                 AdditionalData(30, true));

          solver.solve(stokes_matrix, distributed_stokes_solution, stokes_rhs,
                       preconditioner);

          n_iterations = solver_control.last_step();
        }

      catch (SolverControl::NoConvergence)
        {
          const LinearSolvers::BlockSchurPreconditioner<TrilinosWrappers::PreconditionAMG,
                TrilinosWrappers::PreconditionJacobi>
                preconditioner (stokes_matrix, stokes_preconditioner_matrix,
                                *Mp_preconditioner, *Amg_preconditioner,
                                true);

          SolverControl solver_control_refined (stokes_matrix.m(), solver_tolerance);

          SolverFGMRES<TrilinosWrappers::MPI::BlockVector>
          solver(solver_control_refined, mem,
                 SolverFGMRES<TrilinosWrappers::MPI::BlockVector>::
                 AdditionalData(50, true));


          solver.solve(stokes_matrix, distributed_stokes_solution, stokes_rhs,
                       preconditioner);

          n_iterations = (solver_control.last_step() +
                          solver_control_refined.last_step());
        }


      stokes_constraints.distribute (distributed_stokes_solution);

      stokes_solution = distributed_stokes_solution;
      pcout << n_iterations  << " iterations."
            << std::endl;
  }



  template <int dim>
  class BoussinesqFlowProblem<dim>::Postprocessor : public DataPostprocessor<dim>
  {
  public:
    Postprocessor (const unsigned int partition,
                   const double       minimal_pressure);

    virtual
    void
    compute_derived_quantities_vector (const std::vector<Vector<double> >              &uh,
                                       const std::vector<std::vector<Tensor<1,dim> > > &duh,
                                       const std::vector<std::vector<Tensor<2,dim> > > &dduh,
                                       const std::vector<Point<dim> >                  &normals,
                                       const std::vector<Point<dim> >                  &evaluation_points,
                                       std::vector<Vector<double> >                    &computed_quantities) const;

    virtual std::vector<std::string> get_names () const;

    virtual
    std::vector<DataComponentInterpretation::DataComponentInterpretation>
    get_data_component_interpretation () const;

    virtual UpdateFlags get_needed_update_flags () const;

  private:
    const unsigned int partition;
    const double       minimal_pressure;
  };


  template <int dim>
  BoussinesqFlowProblem<dim>::Postprocessor::
  Postprocessor (const unsigned int partition,
                 const double       minimal_pressure)
    :
    partition (partition),
    minimal_pressure (minimal_pressure)
  {}


  template <int dim>
  std::vector<std::string>
  BoussinesqFlowProblem<dim>::Postprocessor::get_names() const
  {
    std::vector<std::string> solution_names (dim, "velocity");
      solution_names.push_back ("p");
      solution_names.push_back ("partition");
      
    return solution_names;
  }


  template <int dim>
  std::vector<DataComponentInterpretation::DataComponentInterpretation>
  BoussinesqFlowProblem<dim>::Postprocessor::
  get_data_component_interpretation () const
  {
    std::vector<DataComponentInterpretation::DataComponentInterpretation>
    interpretation (dim,
                    DataComponentInterpretation::component_is_part_of_vector);
    interpretation.push_back (DataComponentInterpretation::component_is_scalar);
    interpretation.push_back (DataComponentInterpretation::component_is_scalar);

    return interpretation;
  }


  template <int dim>
  UpdateFlags
  BoussinesqFlowProblem<dim>::Postprocessor::get_needed_update_flags() const
  {
    return update_values | update_gradients | update_q_points;
  }


  template <int dim>
  void
  BoussinesqFlowProblem<dim>::Postprocessor::
  compute_derived_quantities_vector (const std::vector<Vector<double> >              &uh,
                                     const std::vector<std::vector<Tensor<1,dim> > > &duh,
                                     const std::vector<std::vector<Tensor<2,dim> > > &/*dduh*/,
                                     const std::vector<Point<dim> >                  &/*normals*/,
                                     const std::vector<Point<dim> >                  &/*evaluation_points*/,
                                     std::vector<Vector<double> >                    &computed_quantities) const
  {
    const unsigned int n_quadrature_points = uh.size();
    Assert (duh.size() == n_quadrature_points,                  ExcInternalError());
    Assert (computed_quantities.size() == n_quadrature_points,  ExcInternalError());
    Assert (uh[0].size() == dim+1,                              ExcInternalError());

    for (unsigned int q=0; q<n_quadrature_points; ++q)
      {
        for (unsigned int d=0; d<dim; ++d)
          computed_quantities[q](d)
            = (uh[q](d));

        const double pressure = (uh[q](dim)-minimal_pressure);
        computed_quantities[q](dim) = pressure;


        computed_quantities[q](dim+1) = partition;
      }
  }


  template <int dim>
  void BoussinesqFlowProblem<dim>::output_results ()
  {
    computing_timer.enter_section ("Postprocessing");

    Postprocessor postprocessor (Utilities::MPI::this_mpi_process(MPI_COMM_WORLD),
                                 stokes_solution.block(1).minimal_value());

    DataOut<dim> data_out;
    data_out.attach_dof_handler (*stokes_dof_handler);
    data_out.add_data_vector (stokes_solution, postprocessor);
    data_out.build_patches ();

    static int out_index=0;
    const std::string filename = ("solution-" +
                                  Utilities::int_to_string (out_index, 5) +
                                  "." +
                                  Utilities::int_to_string
                                  (triangulation->locally_owned_subdomain(), 4) +
                                  ".vtu");
    std::ofstream output (filename.c_str());
    data_out.write_vtu (output);


    if (Utilities::MPI::this_mpi_process(MPI_COMM_WORLD) == 0)
      {
        std::vector<std::string> filenames;
        for (unsigned int i=0; i<Utilities::MPI::n_mpi_processes(MPI_COMM_WORLD); ++i)
          filenames.push_back (std::string("solution-") +
                               Utilities::int_to_string (out_index, 5) +
                               "." +
                               Utilities::int_to_string(i, 4) +
                               ".vtu");
        const std::string
        pvtu_master_filename = ("solution-" +
                                Utilities::int_to_string (out_index, 5) +
                                ".pvtu");
        std::ofstream pvtu_master (pvtu_master_filename.c_str());
        data_out.write_pvtu_record (pvtu_master, filenames);

        const std::string
        visit_master_filename = ("solution-" +
                                 Utilities::int_to_string (out_index, 5) +
                                 ".visit");
        std::ofstream visit_master (visit_master_filename.c_str());
        data_out.write_visit_record (visit_master, filenames);
      }

    computing_timer.exit_section ();
    out_index++;
  }

  template <int dim>
  void BoussinesqFlowProblem<dim>::refine_mesh ()
  {
    switch (refinement_mode)
      {
      case global_refinement:
      {
        triangulation->refine_global (1);
        // triangulation->refine_global (2);
        break;
      }

      case adaptive_refinement:
      {
        triangulation->refine_global (1);
        // triangulation->refine_global (2);
        break;
      }

      default:
      {
        Assert (false, ExcNotImplemented());
      }
      }
  }

  template <int dim>
  void BoussinesqFlowProblem<dim>::make_grid_fe()
  {

    triangulation = pgg.distributed(MPI_COMM_WORLD);

    global_Omega_diameter = GridTools::diameter (*triangulation);

    stokes_dof_handler = new DoFHandler<dim>(*triangulation);

    stokes_fe=fe_builder();

    triangulation->refine_global (parameters.initial_global_refinement);
    
  }
  
  template <int dim>
  void BoussinesqFlowProblem<dim>::process_solution (const unsigned int cycle)
  {
    eh.error_from_exact(*stokes_dof_handler, stokes_solution, Solution<dim>(), refinement_mode);
  }

template <int dim>
void BoussinesqFlowProblem<dim>::run ()
{

   const unsigned int n_cycles = (refinement_mode==global_refinement)?5:9;
    for (unsigned int cycle=0; cycle<n_cycles; ++cycle)
<<<<<<< HEAD
    {
      if (cycle == 0)
        {
          make_grid_fe ();
        }
      else
        refine_mesh ();

      setup_dofs ();
      assemble_stokes_system ();
      build_stokes_preconditioner ();
      solve ();
      process_solution (cycle);
      output_results ();
    }
    
    std::ofstream f("errors.txt");
    eh.output_table(f, refinement_mode);
    f.close();

    // std::string vtk_filename;
    // switch (refinement_mode)
    //   {
    //   case global_refinement:
    //     vtk_filename = "solution-global";
    //     break;
    //   case adaptive_refinement:
    //     vtk_filename = "solution-adaptive";
    //     break;
    //   default:
    //     Assert (false, ExcNotImplemented());
    //   }
    // 
    // switch (stokes_fe->degree)
    //   {
    //   case 1:
    //     vtk_filename += "-q1";
    //     break;
    //   case 2:
    //     vtk_filename += "-q2";
    //     break;
    // 
    //   default:
    //     Assert (false, ExcNotImplemented());
    //   }
    // 
    // vtk_filename += ".vtk";
    // std::ofstream output (vtk_filename.c_str());
    // 
    // DataOut<dim> data_out;
    // data_out.attach_dof_handler (*stokes_dof_handler);
    // data_out.add_data_vector (stokes_solution, "solution");
    // 
    // data_out.build_patches (stokes_fe->degree);
    // data_out.write_vtk (output);
=======
      {
        if (cycle == 0)
          {
            make_grid_fe ();
          }
        else
          refine_mesh ();


        setup_dofs ();
	     assemble_stokes_system ();
	     build_stokes_preconditioner ();
	     solve ();

        process_solution (cycle);
      }

    eh.output_table(std::cout, refinement_mode);
    //eh.output_table(deallog.get_file_stream());

    /*std::string vtk_filename;
    switch (refinement_mode)
      {
      case global_refinement:
        vtk_filename = "solution-global";
        break;
      case adaptive_refinement:
        vtk_filename = "solution-adaptive";
        break;
      default:
        Assert (false, ExcNotImplemented());
      }

    switch (stokes_fe->degree)
      {
      case 1:
        vtk_filename += "-q1";
        break;
      case 2:
        vtk_filename += "-q2";
        break;

      default:
        Assert (false, ExcNotImplemented());
      }

    vtk_filename += ".vtk";
    std::ofstream output (vtk_filename.c_str());

    DataOut<dim> data_out;
    data_out.attach_dof_handler (*dof_handler);
    data_out.add_data_vector (stokes_solution, "solution");

    data_out.build_patches (stokes_fe->degree);
    data_out.write_vtk (output);*/
>>>>>>> 17daa1c0

	//make_grid_fe();
	setup_dofs();
	assemble_stokes_system ();
	build_stokes_preconditioner ();
	solve ();
  
	output_results ();
}


template class BoussinesqFlowProblem<1>;
template class BoussinesqFlowProblem<2>;
template class BoussinesqFlowProblem<3>;<|MERGE_RESOLUTION|>--- conflicted
+++ resolved
@@ -122,54 +122,6 @@
   }
 
   template <int dim>
-<<<<<<< HEAD
-=======
-  class Solution : public Function<dim>//,
-    //protected SolutionBase<dim>
-  {
-  public:
-    Solution () : Function<dim>() {}
-
-    virtual double value (const Point<dim>   &p,
-                          const unsigned int  component = 0) const;
-
-    //virtual Tensor<1,dim> value (const Point<dim>   &p,
-    //                             const unsigned int  component = 0) const;
-
-    virtual Tensor<1,dim> gradient (const Point<dim>   &p,
-                                    const unsigned int  component = 0) const;
-  };
-
-
-  template <int dim>
-  double Solution<dim>::value (const Point<dim>   &p,
-                                 const unsigned int) const
-  {
-    double return_value = 0;
-
-    //Tensor<1,dim> return_value;
-    
-    return_value = numbers::PI*cos(numbers::PI*p[0])*cos(numbers::PI*p[1]);
-
-    return return_value;
-  }
-
-
-  template <int dim>
-  Tensor<1,dim> Solution<dim>::gradient (const Point<dim>   &p,
-                                             const unsigned int) const
-  {
-    Tensor<1,dim> return_value;
-
-    return_value[0] = -std::pow(numbers::PI, 2.0)*sin(numbers::PI*p[0]) * cos(numbers::PI*p[1]);
-    return_value[1] = -std::pow(numbers::PI, 2.0)*cos(numbers::PI*p[0]) * sin(numbers::PI*p[1]);
-
-    return return_value;
-  }
-
-
-  template <int dim>
->>>>>>> 17daa1c0
   BoussinesqFlowProblem<dim>::BoussinesqFlowProblem (Parameters &parameters_, const RefinementMode refinement_mode)
     :
     parameters (parameters_),
@@ -911,7 +863,6 @@
 
    const unsigned int n_cycles = (refinement_mode==global_refinement)?5:9;
     for (unsigned int cycle=0; cycle<n_cycles; ++cycle)
-<<<<<<< HEAD
     {
       if (cycle == 0)
         {
@@ -967,63 +918,7 @@
     // 
     // data_out.build_patches (stokes_fe->degree);
     // data_out.write_vtk (output);
-=======
-      {
-        if (cycle == 0)
-          {
-            make_grid_fe ();
-          }
-        else
-          refine_mesh ();
-
-
-        setup_dofs ();
-	     assemble_stokes_system ();
-	     build_stokes_preconditioner ();
-	     solve ();
-
-        process_solution (cycle);
-      }
-
-    eh.output_table(std::cout, refinement_mode);
-    //eh.output_table(deallog.get_file_stream());
-
-    /*std::string vtk_filename;
-    switch (refinement_mode)
-      {
-      case global_refinement:
-        vtk_filename = "solution-global";
-        break;
-      case adaptive_refinement:
-        vtk_filename = "solution-adaptive";
-        break;
-      default:
-        Assert (false, ExcNotImplemented());
-      }
-
-    switch (stokes_fe->degree)
-      {
-      case 1:
-        vtk_filename += "-q1";
-        break;
-      case 2:
-        vtk_filename += "-q2";
-        break;
-
-      default:
-        Assert (false, ExcNotImplemented());
-      }
-
-    vtk_filename += ".vtk";
-    std::ofstream output (vtk_filename.c_str());
-
-    DataOut<dim> data_out;
-    data_out.attach_dof_handler (*dof_handler);
-    data_out.add_data_vector (stokes_solution, "solution");
-
-    data_out.build_patches (stokes_fe->degree);
-    data_out.write_vtk (output);*/
->>>>>>> 17daa1c0
+
 
 	//make_grid_fe();
 	setup_dofs();
